--- conflicted
+++ resolved
@@ -649,13 +649,9 @@
         site = web.TCPSite(runner, address, port)
         await site.start()
 
-<<<<<<< HEAD
-        if address == '':
-            address = '0.0.0.0'
         self.address = address
         self.port = port
-=======
->>>>>>> 079dbf91
+
         if verbose:
             print("Starting server\n")
             print("To see the GUI go to: http://{}:{}".format(address, port))
