--- conflicted
+++ resolved
@@ -230,7 +230,6 @@
     if input_is_list:
         if allow_interrupt:
             nodes.before_node_execution()
-<<<<<<< HEAD
         execution_block = None
         for k, v in input_data_all.items():
             for input in v:
@@ -244,15 +243,11 @@
             results.append(getattr(obj, func)(**input_data_all))
         else:
             results.append(execution_block)
-    else: 
-=======
-        results.append(getattr(obj, func)(**input_data_all))
     elif max_len_input == 0:
         if allow_interrupt:
             nodes.before_node_execution()
         results.append(getattr(obj, func)())
-    else:
->>>>>>> 8c730dc4
+    else: 
         for i in range(max_len_input):
             if allow_interrupt:
                 nodes.before_node_execution()
@@ -756,7 +751,7 @@
                 if type_input == "STRING":
                     val = str(val)
                     inputs[x] = val
-                if type_input == "BOOL":
+                if type_input == "BOOLEAN":
                     val = bool(val)
                     inputs[x] = val
             except Exception as ex:
