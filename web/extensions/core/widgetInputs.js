import { ComfyWidgets, addValueControlWidget } from "../../scripts/widgets.js";
import { app } from "../../scripts/app.js";

const CONVERTED_TYPE = "converted-widget";
<<<<<<< HEAD
const VALID_TYPES = ["STRING", "combo", "number", "toggle"];
=======
const VALID_TYPES = ["STRING", "combo", "number", "BOOLEAN"];
>>>>>>> 8c730dc4

function isConvertableWidget(widget, config) {
	return VALID_TYPES.includes(widget.type) || VALID_TYPES.includes(config[0]);
}

function hideWidget(node, widget, suffix = "") {
	widget.origType = widget.type;
	widget.origComputeSize = widget.computeSize;
	widget.origSerializeValue = widget.serializeValue;
	widget.computeSize = () => [0, -4]; // -4 is due to the gap litegraph adds between widgets automatically
	widget.type = CONVERTED_TYPE + suffix;
	widget.serializeValue = () => {
		// Prevent serializing the widget if we have no input linked
		const { link } = node.inputs.find((i) => i.widget?.name === widget.name);
		if (link == null) {
			return undefined;
		}
		return widget.origSerializeValue ? widget.origSerializeValue() : widget.value;
	};

	// Hide any linked widgets, e.g. seed+seedControl
	if (widget.linkedWidgets) {
		for (const w of widget.linkedWidgets) {
			hideWidget(node, w, ":" + widget.name);
		}
	}
}

function showWidget(widget) {
	widget.type = widget.origType;
	widget.computeSize = widget.origComputeSize;
	widget.serializeValue = widget.origSerializeValue;

	delete widget.origType;
	delete widget.origComputeSize;
	delete widget.origSerializeValue;

	// Hide any linked widgets, e.g. seed+seedControl
	if (widget.linkedWidgets) {
		for (const w of widget.linkedWidgets) {
			showWidget(w);
		}
	}
}

function convertToInput(node, widget, config) {
	hideWidget(node, widget);

	const { linkType } = getWidgetType(config);

	// Add input and store widget config for creating on primitive node
	const sz = node.size;
	node.addInput(widget.name, linkType, {
		widget: { name: widget.name, config },
	});

	for (const widget of node.widgets) {
		widget.last_y += LiteGraph.NODE_SLOT_HEIGHT;
	}

	// Restore original size but grow if needed
	node.setSize([Math.max(sz[0], node.size[0]), Math.max(sz[1], node.size[1])]);
}

function convertToWidget(node, widget) {
	showWidget(widget);
	const sz = node.size;
	node.removeInput(node.inputs.findIndex((i) => i.widget?.name === widget.name));

	for (const widget of node.widgets) {
		widget.last_y -= LiteGraph.NODE_SLOT_HEIGHT;
	}

	// Restore original size but grow if needed
	node.setSize([Math.max(sz[0], node.size[0]), Math.max(sz[1], node.size[1])]);
}

function getWidgetType(config) {
	// Special handling for COMBO so we restrict links based on the entries
	let type = config[0];
	let linkType = type;
	if (type instanceof Array) {
		type = "COMBO";
		linkType = linkType.join(",");
	}
	return { type, linkType };
}

app.registerExtension({
	name: "Comfy.WidgetInputs",
	async beforeRegisterNodeDef(nodeType, nodeData, app) {
		// Add menu options to conver to/from widgets
		const origGetExtraMenuOptions = nodeType.prototype.getExtraMenuOptions;
		nodeType.prototype.getExtraMenuOptions = function (_, options) {
			const r = origGetExtraMenuOptions ? origGetExtraMenuOptions.apply(this, arguments) : undefined;

			if (this.widgets) {
				let toInput = [];
				let toWidget = [];
				for (const w of this.widgets) {
					if (w.type === CONVERTED_TYPE) {
						toWidget.push({
							content: `Convert ${w.name} to widget`,
							callback: () => convertToWidget(this, w),
						});
					} else {
						const config = nodeData?.input?.required[w.name] || nodeData?.input?.optional?.[w.name] || [w.type, w.options || {}];
						if (isConvertableWidget(w, config)) {
							toInput.push({
								content: `Convert ${w.name} to input`,
								callback: () => convertToInput(this, w, config),
							});
						}
					}
				}
				if (toInput.length) {
					options.push(...toInput, null);
				}

				if (toWidget.length) {
					options.push(...toWidget, null);
				}
			}

			return r;
		};

		// On initial configure of nodes hide all converted widgets
		const origOnConfigure = nodeType.prototype.onConfigure;
		nodeType.prototype.onConfigure = function () {
			const r = origOnConfigure ? origOnConfigure.apply(this, arguments) : undefined;

			if (this.inputs) {
				for (const input of this.inputs) {
					if (input.widget) {
						const w = this.widgets.find((w) => w.name === input.widget.name);
						if (w) {
							hideWidget(this, w);
						} else {
							convertToWidget(this, input)
						}
					}
				}
			}

			return r;
		};

		function isNodeAtPos(pos) {
			for (const n of app.graph._nodes) {
				if (n.pos[0] === pos[0] && n.pos[1] === pos[1]) {
					return true;
				}
			}
			return false;
		}

		// Double click a widget input to automatically attach a primitive
		const origOnInputDblClick = nodeType.prototype.onInputDblClick;
		const ignoreDblClick = Symbol();
		nodeType.prototype.onInputDblClick = function (slot) {
			const r = origOnInputDblClick ? origOnInputDblClick.apply(this, arguments) : undefined;

			const input = this.inputs[slot];
			if (!input.widget || !input[ignoreDblClick]) {
				// Not a widget input or already handled input
				if (!(input.type in ComfyWidgets) && !(input.widget.config?.[0] instanceof Array)) {
					return r; //also Not a ComfyWidgets input or combo (do nothing)
				}
			}

			// Create a primitive node
			const node = LiteGraph.createNode("PrimitiveNode");
			app.graph.add(node);

			// Calculate a position that wont directly overlap another node
			const pos = [this.pos[0] - node.size[0] - 30, this.pos[1]];
			while (isNodeAtPos(pos)) {
				pos[1] += LiteGraph.NODE_TITLE_HEIGHT;
			}

			node.pos = pos;
			node.connect(0, this, slot);
			node.title = input.name;

			// Prevent adding duplicates due to triple clicking
			input[ignoreDblClick] = true;
			setTimeout(() => {
				delete input[ignoreDblClick];
			}, 300);

			return r;
		};
	},
	registerCustomNodes() {
		class PrimitiveNode {
			constructor() {
				this.addOutput("connect to widget input", "*");
				this.serialize_widgets = true;
				this.isVirtualNode = true;
			}

			applyToGraph() {
				if (!this.outputs[0].links?.length) return;

				function get_links(node) {
					let links = [];
					for (const l of node.outputs[0].links) {
						const linkInfo = app.graph.links[l];
						const n = node.graph.getNodeById(linkInfo.target_id);
						if (n.type == "Reroute") {
							links = links.concat(get_links(n));
						} else {
							links.push(l);
						}
					}
					return links;
				}

				let links = get_links(this);
				// For each output link copy our value over the original widget value
				for (const l of links) {
					const linkInfo = app.graph.links[l];
					const node = this.graph.getNodeById(linkInfo.target_id);
					const input = node.inputs[linkInfo.target_slot];
					const widgetName = input.widget.name;
					if (widgetName) {
						const widget = node.widgets.find((w) => w.name === widgetName);
						if (widget) {
							widget.value = this.widgets[0].value;
							if (widget.callback) {
								widget.callback(widget.value, app.canvas, node, app.canvas.graph_mouse, {});
							}
						}
					}
				}
			}

			onConnectionsChange(_, index, connected) {
				if (connected) {
					if (this.outputs[0].links?.length) {
						if (!this.widgets?.length) {
							this.#onFirstConnection();
						}
						if (!this.widgets?.length && this.outputs[0].widget) {
							// On first load it often cant recreate the widget as the other node doesnt exist yet
							// Manually recreate it from the output info
							this.#createWidget(this.outputs[0].widget.config);
						}
					}
				} else if (!this.outputs[0].links?.length) {
					this.#onLastDisconnect();
				}
			}

			onConnectOutput(slot, type, input, target_node, target_slot) {
				// Fires before the link is made allowing us to reject it if it isn't valid

				// No widget, we cant connect
				if (!input.widget) {
					if (!(input.type in ComfyWidgets)) return false;
				}

				if (this.outputs[slot].links?.length) {
					return this.#isValidConnection(input);
				}
			}

			#onFirstConnection() {
				// First connection can fire before the graph is ready on initial load so random things can be missing
				const linkId = this.outputs[0].links[0];
				const link = this.graph.links[linkId];
				if (!link) return;

				const theirNode = this.graph.getNodeById(link.target_id);
				if (!theirNode || !theirNode.inputs) return;

				const input = theirNode.inputs[link.target_slot];
				if (!input) return;


				var _widget;
				if (!input.widget) {
					if (!(input.type in ComfyWidgets)) return;
					_widget = { "name": input.name, "config": [input.type, {}] }//fake widget
				} else {
					_widget = input.widget;
				}

				const widget = _widget;
				const { type, linkType } = getWidgetType(widget.config);
				// Update our output to restrict to the widget type
				this.outputs[0].type = linkType;
				this.outputs[0].name = type;
				this.outputs[0].widget = widget;

				this.#createWidget(widget.config, theirNode, widget.name);
			}

			#createWidget(inputData, node, widgetName) {
				let type = inputData[0];

				if (type instanceof Array) {
					type = "COMBO";
				}

				let widget;
				if (type in ComfyWidgets) {
					widget = (ComfyWidgets[type](this, "value", inputData, app) || {}).widget;
				} else {
					widget = this.addWidget(type, "value", null, () => { }, {});
				}

				if (node?.widgets && widget) {
					const theirWidget = node.widgets.find((w) => w.name === widgetName);
					if (theirWidget) {
						widget.value = theirWidget.value;
					}
				}

				if (widget.type === "number" || widget.type === "combo") {
					addValueControlWidget(this, widget, "fixed");
				}

				// When our value changes, update other widgets to reflect our changes
				// e.g. so LoadImage shows correct image
				const callback = widget.callback;
				const self = this;
				widget.callback = function () {
					const r = callback ? callback.apply(this, arguments) : undefined;
					self.applyToGraph();
					return r;
				};

				// Grow our node if required
				const sz = this.computeSize();
				if (this.size[0] < sz[0]) {
					this.size[0] = sz[0];
				}
				if (this.size[1] < sz[1]) {
					this.size[1] = sz[1];
				}

				requestAnimationFrame(() => {
					if (this.onResize) {
						this.onResize(this.size);
					}
				});
			}

			#isValidConnection(input) {
				// Only allow connections where the configs match
				const config1 = this.outputs[0].widget.config;
				const config2 = input.widget.config;

				if (config1[0] instanceof Array) {
					// These checks shouldnt actually be necessary as the types should match
					// but double checking doesn't hurt

					// New input isnt a combo
					if (!(config2[0] instanceof Array)) return false;
					// New imput combo has a different size
					if (config1[0].length !== config2[0].length) return false;
					// New input combo has different elements
					if (config1[0].find((v, i) => config2[0][i] !== v)) return false;
				} else if (config1[0] !== config2[0]) {
					// Configs dont match
					return false;
				}

				for (const k in config1[1]) {
					if (k !== "default") {
						if (config1[1][k] !== config2[1][k]) {
							return false;
						}
					}
				}

				return true;
			}

			#onLastDisconnect() {
				// We cant remove + re-add the output here as if you drag a link over the same link
				// it removes, then re-adds, causing it to break
				this.outputs[0].type = "*";
				this.outputs[0].name = "connect to widget input";
				delete this.outputs[0].widget;

				if (this.widgets) {
					// Allow widgets to cleanup
					for (const w of this.widgets) {
						if (w.onRemove) {
							w.onRemove();
						}
					}
					this.widgets.length = 0;
				}
			}
		}

		LiteGraph.registerNodeType(
			"PrimitiveNode",
			Object.assign(PrimitiveNode, {
				title: "Primitive",
			})
		);
		PrimitiveNode.category = "utils";
	},
});<|MERGE_RESOLUTION|>--- conflicted
+++ resolved
@@ -2,11 +2,7 @@
 import { app } from "../../scripts/app.js";
 
 const CONVERTED_TYPE = "converted-widget";
-<<<<<<< HEAD
-const VALID_TYPES = ["STRING", "combo", "number", "toggle"];
-=======
-const VALID_TYPES = ["STRING", "combo", "number", "BOOLEAN"];
->>>>>>> 8c730dc4
+const VALID_TYPES = ["STRING", "combo", "number", "toggle", "BOOLEAN"];
 
 function isConvertableWidget(widget, config) {
 	return VALID_TYPES.includes(widget.type) || VALID_TYPES.includes(config[0]);
